--- conflicted
+++ resolved
@@ -64,15 +64,11 @@
         new_keys = [keys[permutation[i]] for i in indices]
         old_elements = [mapping.get(keys[i]) for i in indices]
         for new_key, old_element in zip(new_keys, old_elements):
-<<<<<<< HEAD
-            mapping[new_key] = old_element
-=======
             if old_element is None:
                 if new_key in mapping:
                     del mapping[new_key]
             else:
                 mapping[new_key] = old_element
->>>>>>> 61e19e5b
 
     @staticmethod
     def validate_permutation(permutation: Dict[int, int],
@@ -249,20 +245,10 @@
         if gate is not None:
             gate.update_mapping(mapping, op.qubits)
         else:
-<<<<<<< HEAD
-            if any(mapping.get(physical_qubit, None) is None
-                   for physical_qubit in op.qubits):
-                raise ValueError(
-                    'Operated on a physical qubit that was not currently '
-                    'mapped to a logical qubit.\n'
-                    'Logical operation: {!r}\n'
-                    'Current mapping: {!r}'.format(op, mapping))
-=======
             for q in op.qubits:
                 if mapping.get(q) is None:
                     raise ValueError(
                         f'Operation {op} acts on unmapped qubit {q}.')
->>>>>>> 61e19e5b
             yield op.transform_qubits(mapping.__getitem__)
 
 

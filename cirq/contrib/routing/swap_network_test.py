# Copyright 2019 The Cirq Developers
#
# Licensed under the Apache License, Version 2.0 (the "License");
# you may not use this file except in compliance with the License.
# You may obtain a copy of the License at
#
#     https://www.apache.org/licenses/LICENSE-2.0
#
# Unless required by applicable law or agreed to in writing, software
# distributed under the License is distributed on an "AS IS" BASIS,
# WITHOUT WARRANTIES OR CONDITIONS OF ANY KIND, either express or implied.
# See the License for the specific language governing permissions and
# limitations under the License.

import itertools

import pytest

import cirq
import cirq.contrib.acquaintance as cca
import cirq.contrib.routing as ccr


def test_final_mapping():
    n_qubits = 10
    qubits = cirq.LineQubit.range(n_qubits)
    initial_mapping = dict(zip(qubits, qubits))
    expected_final_mapping = dict(zip(qubits, reversed(qubits)))
    SWAP = cca.SwapPermutationGate()
    circuit = cirq.Circuit(
        cirq.Moment(
            SWAP(*qubits[i:i + 2])
            for i in range(l % 2, n_qubits - 1, 2))
        for l in range(n_qubits))
    swap_network = ccr.SwapNetwork(circuit, initial_mapping)
    assert swap_network.final_mapping() == expected_final_mapping


def test_swap_network_bad_args():
    n_qubits = 10
    qubits = cirq.LineQubit.range(n_qubits)
    circuit = cirq.Circuit()
    with pytest.raises(ValueError):
        initial_mapping = dict(zip(qubits, range(n_qubits)))
        ccr.SwapNetwork(circuit, initial_mapping)
    with pytest.raises(ValueError):
        initial_mapping = dict(zip(range(n_qubits), qubits))
        ccr.SwapNetwork(circuit, initial_mapping)


@pytest.mark.parametrize(
    'circuits', [[cirq.testing.random_circuit(10, 10, 0.5) for _ in range(3)]])
def test_swap_network_equality(circuits):
    et = cirq.testing.EqualsTester()
    for circuit in circuits:  # NB: tiny prob. that circuits aren't unique
        qubits = sorted(circuit.all_qubits())
        for y in (0, 1):
            mapping = {cirq.GridQubit(x, y): q for x, q in enumerate(qubits)}
            et.add_equality_group(ccr.SwapNetwork(circuit, mapping))


<<<<<<< HEAD
def test_repr():
    a, b = cirq.LineQubit.range(2)
    cirq.testing.assert_equivalent_repr(cirq.contrib.routing.SwapNetwork(
        cirq.Circuit(cirq.CZ(a, b)),
        {a: a, b: b}))
=======
def test_swap_network_str():
    n_qubits = 5
    phys_qubits = cirq.GridQubit.rect(n_qubits, 1)
    log_qubits = cirq.LineQubit.range(n_qubits)

    gates = {
        (l, ll): cirq.ZZ for l, ll in itertools.combinations(log_qubits, 2)
    }
    initial_mapping = {p: l for p, l in zip(phys_qubits, log_qubits)}
    execution_strategy = cca.GreedyExecutionStrategy(gates, initial_mapping)
    routed_circuit = cca.complete_acquaintance_strategy(phys_qubits, 2)
    execution_strategy(routed_circuit)
    swap_network = ccr.SwapNetwork(routed_circuit, initial_mapping)
    actual_str = str(swap_network)
    expected_str = """
(0, 0): ───0───ZZ───0───╲0╱───1────────1─────────1───ZZ───1───╲0╱───3────────3─────────3───ZZ───3───╲0╱───4───
               │        │                            │        │                            │        │
(1, 0): ───1───ZZ───1───╱1╲───0───ZZ───0───╲0╱───3───ZZ───3───╱1╲───1───ZZ───1───╲0╱───4───ZZ───4───╱1╲───3───
                                  │        │                            │        │
(2, 0): ───2───ZZ───2───╲0╱───3───ZZ───3───╱1╲───0───ZZ───0───╲0╱───4───ZZ───4───╱1╲───1───ZZ───1───╲0╱───2───
               │        │                            │        │                            │        │
(3, 0): ───3───ZZ───3───╱1╲───2───ZZ───2───╲0╱───4───ZZ───4───╱1╲───0───ZZ───0───╲0╱───2───ZZ───2───╱1╲───1───
                                  │        │                            │        │
(4, 0): ───4────────4─────────4───ZZ───4───╱1╲───2────────2─────────2───ZZ───2───╱1╲───0────────0─────────0───
    """.strip()
    assert actual_str == expected_str
>>>>>>> 61e19e5b
<|MERGE_RESOLUTION|>--- conflicted
+++ resolved
@@ -59,13 +59,13 @@
             et.add_equality_group(ccr.SwapNetwork(circuit, mapping))
 
 
-<<<<<<< HEAD
 def test_repr():
     a, b = cirq.LineQubit.range(2)
     cirq.testing.assert_equivalent_repr(cirq.contrib.routing.SwapNetwork(
         cirq.Circuit(cirq.CZ(a, b)),
         {a: a, b: b}))
-=======
+
+
 def test_swap_network_str():
     n_qubits = 5
     phys_qubits = cirq.GridQubit.rect(n_qubits, 1)
@@ -91,5 +91,4 @@
                                   │        │                            │        │
 (4, 0): ───4────────4─────────4───ZZ───4───╱1╲───2────────2─────────2───ZZ───2───╱1╲───0────────0─────────0───
     """.strip()
-    assert actual_str == expected_str
->>>>>>> 61e19e5b
+    assert actual_str == expected_str